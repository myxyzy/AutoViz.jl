abstract type Renderable end

"""
Return true if an object or type is *directly renderable*, false otherwise.

New types should implement the `isrenderable(t::Type{NewType})` method.
"""
function isrenderable end

isrenderable(object) = isrenderable(typeof(object))
isrenderable(::Type{R}) where R <: Renderable = true
isrenderable(t::Type) = hasmethod(add_renderable!, Tuple{RenderModel, t})

isrenderable(t::Type{Roadway}) = true


"""
    write_to_svg(surface::CairoSurface, filename::AbstractString)

Write a cairo svg surface to a file. The surface object is destroyed after.
"""
function write_to_svg(surface::CairoSurface, filename::AbstractString)
    finish(surface)
    seek(surface.stream, 0)
    open(filename, "w") do io
        write(io, read(surface.stream, String))
    end
    return 
end


"""
A basic drawable rectangle representing a car.
An arrow indicates the heading direction of the car.

    ArrowCar{A<:AbstractArray{Float64}, C<:Colorant} <: Renderable
    ArrowCar(pos::AbstractArray, angle::Float64=0.0; length = 4.8, width = 1.8,  color=_colortheme["COLOR_CAR_OTHER"], text="", id=0)
    ArrowCar(x::Real, y::Real, angle::Float64=0.0; length = 4.8, width = 1.8,  color=_colortheme["COLOR_CAR_OTHER"], text="", id=0)
"""
@with_kw struct ArrowCar{A<:AbstractArray{Float64}, C<:Colorant} <: Renderable
    pos::A         = SVector(0.0, 0.0)
    angle::Float64 = 0.0
    length::Float64 = 4.8
    width::Float64 = 1.8
    color::C       = _colortheme["COLOR_CAR_OTHER"]
    text::String   = "" # some debugging text to print by the car
    id::Int        = 0
end
ArrowCar(pos::AbstractArray, angle::Float64=0.0; length = 4.8, width = 1.8,  color=_colortheme["COLOR_CAR_OTHER"], text="", id=0) = ArrowCar(pos, angle, length, width, color, text, id)
ArrowCar(x::Real, y::Real, angle::Float64=0.0; length = 4.8, width = 1.8,  color=_colortheme["COLOR_CAR_OTHER"], text="", id=0) = ArrowCar(SVector(x, y), angle, length, width, color, text, id)

function add_renderable!(rm::RenderModel, c::ArrowCar)
    x = c.pos[1]
    y = c.pos[2]
    add_instruction!(rm, render_vehicle, (x, y, c.angle, c.length, c.width, c.color))
    add_instruction!(rm, render_text, (c.text, x, y-c.width/2 - 2.0, 10, colorant"white"))
    return rm
end


"""
A drawable rectangle with rounded corners representing an `entity`.
"""
@with_kw struct EntityRectangle{S,D,I, C<:Colorant} <: Renderable
    entity::Entity{S,D,I}
    color::C = AutoViz._colortheme["COLOR_CAR_OTHER"]
end

function render_entity_rectangle(ctx::CairoContext, er::EntityRectangle)
    x, y, yaw = posg(er.entity.state)
    w, h = length(er.entity.def), AutomotiveDrivingModels.width(er.entity.def)
    cr = 0.5 # [m]
    save(ctx); translate(ctx, x, y); rotate(ctx, yaw);
    color_fill = er.color
    color_line = weighted_color_mean(.4, colorant"black", color_fill)
    render_round_rect(ctx, 0, 0, w, h, 1., cr, color_fill, true, true, color_line, .3)
    restore(ctx)
end
add_renderable!(rm::RenderModel, er::EntityRectangle) = add_instruction!(rm, render_entity_rectangle, (er,))


"""
A drawable arrow representing the current velocity vector of an `entity`.
The arrow points to the location where the vehicle will be one second in the future (assuming linear motion).
"""
@with_kw struct VelocityArrow{S,D,I, C<:Colorant} <: Renderable
    entity::Entity{S,D,I}
    color::C = colorant"white"
end

function render_velocity_arrow(ctx::CairoContext, va::VelocityArrow)
    x, y, yaw = posg(va.entity.state)
    vx, vy = velg(va.entity.state)
    save(ctx); translate(ctx, x, y);
    render_arrow(ctx, [[0.  vx];[0. vy]], va.color, .3, .8, ARROW_WIDTH_RATIO=1., ARROW_ALPHA=.12pi, ARROW_BETA=.6pi)
    restore(ctx)
end
add_renderable!(rm::RenderModel, va::VelocityArrow) = add_instruction!(rm, render_velocity_arrow, (va,))


"""
A drawable 'fancy' svg image of a race car.
The car is placed at the position of `entity` and the width and length are scaled accordingly.
The color of the car can be specified using the `color` keyword.
"""
@with_kw struct FancyCar{C<:Colorant, S, D, I} <: Renderable
    car::Entity{S, D, I}
    color::C = AutoViz._colortheme["COLOR_CAR_OTHER"]
end

function add_renderable!(rm::RenderModel, fc::FancyCar)
    x, y, yaw = posg(fc.car.state)
    l, w = length(fc.car.def), AutomotiveDrivingModels.width(fc.car.def)
    add_instruction!(rm, render_fancy_car, (x, y, yaw, l, w, fc.color))
    return rm
end


"""
A drawable 'fancy' svg image of a pedestrian.
The pedestrian is placed at the position of `entity` and the width and length of the original image are scaled accordingly.
The color of the pedestrian can be specified using the `color` keyword.
"""
@with_kw struct FancyPedestrian{C<:Colorant, S, D, I} <: Renderable
    ped::Entity{S, D, I}
    color::C = colorant"blue"
end

function add_renderable!(rm::RenderModel, fp::FancyPedestrian)
    x, y, yaw = posg(fp.ped.state)
    l, w = length(fp.ped.def), AutomotiveDrivingModels.width(fp.ped.def)
    add_instruction!(rm, render_fancy_pedestrian, (x, y, yaw, l, w, fp.color))
    return rm
end


"""
Helper function for directly rendering entities, takes care of wrapping them in renderable objects
"""
function add_renderable!(
    rendermodel::RenderModel,
    entity::E,
    color::Colorant=RGB(rand(), rand(), rand())
) where {E<:Entity}
    if _rendermode == :fancy
        fe = (class(entity.def) == AgentClass.PEDESTRIAN ? FancyPedestrian(ped=entity, color=color) : FancyCar(car=entity, color=color))
        add_renderable!(rendermodel, fe)
    else
        er = EntityRectangle(entity=entity, color=color)
        add_renderable!(rendermodel, er)
        va = VelocityArrow(entity=entity, color=color)
        add_renderable!(rendermodel, va)
    end
    return rendermodel
end

"""
Helper function for directly rendering frames of renderable entities
"""
function add_renderable!(rendermodel::RenderModel, scene::Frame{E}) where {E<:Entity}
    for entity in scene
        add_renderable!(rendermodel, entity)
    end
<<<<<<< HEAD

    # TODO: roadway or not?
    # [roadway], 
    render!(rendermodel, vcat(scene_renderables, overlays), surface=surface)
    return surface
end

# render nothing by not doing anything
add_renderable!(rm::RenderModel, ::Nothing) = rm
=======
    return rendermodel
end
>>>>>>> 64095fbf
<|MERGE_RESOLUTION|>--- conflicted
+++ resolved
@@ -161,17 +161,8 @@
     for entity in scene
         add_renderable!(rendermodel, entity)
     end
-<<<<<<< HEAD
-
-    # TODO: roadway or not?
-    # [roadway], 
-    render!(rendermodel, vcat(scene_renderables, overlays), surface=surface)
-    return surface
+    return rendermodel
 end
 
 # render nothing by not doing anything
-add_renderable!(rm::RenderModel, ::Nothing) = rm
-=======
-    return rendermodel
-end
->>>>>>> 64095fbf
+add_renderable!(rm::RenderModel, ::Nothing) = rm